using System;
using System.Collections.Generic;
using System.ComponentModel;
using System.Diagnostics;
using System.DirectoryServices.ActiveDirectory;
using System.IO;
using System.Security.AccessControl;
using System.Security.Cryptography;
using System.Security.Principal;
using System.Windows.Forms;
using Datadog.CustomActions.Extensions;
using Datadog.CustomActions.Interfaces;
using Datadog.CustomActions.Native;
using Microsoft.Deployment.WindowsInstaller;

namespace Datadog.CustomActions
{
    public class UserCustomActions
    {
        private readonly ISession _session;
        private readonly INativeMethods _nativeMethods;
        private readonly IRegistryServices _registryServices;
        private readonly IDirectoryServices _directoryServices;
        private readonly IFileServices _fileServices;
        private readonly IServiceController _serviceController;

        public UserCustomActions(
            ISession session,
            INativeMethods nativeMethods,
            IRegistryServices registryServices,
            IDirectoryServices directoryServices,
            IFileServices fileServices,
            IServiceController serviceController)
        {
            _session = session;
            _nativeMethods = nativeMethods;
            _registryServices = registryServices;
            _directoryServices = directoryServices;
            _fileServices = fileServices;
            _serviceController = serviceController;
        }

        public UserCustomActions(ISession session)
        : this(
            session,
            new Win32NativeMethods(),
            new RegistryServices(),
            new DirectoryServices(),
            new FileServices(),
            new ServiceController()
        )
        {
        }

        private static string GetRandomPassword(int length)
        {
            var rgb = new byte[length];
            var rngCrypt = new RNGCryptoServiceProvider();
            rngCrypt.GetBytes(rgb);
            return Convert.ToBase64String(rgb);
        }

        /// <summary>
        /// Determine the default 'domain' part of a user account name when one is not provided by the user.
        /// </summary>
        ///
        /// <remarks>
        /// We default to creating a local account if the domain
        /// part is not specified in DDAGENTUSER_NAME.
        /// However, domain controllers do not have local accounts, so we must
        /// default to a domain account.
        /// We still want to default to local accounts for domain clients
        /// though, so it is not enough to check if the computer is domain joined,
        /// we must specifically check if this computer is a domain controller.
        /// </remarks>
        private string GetDefaultDomainPart()
        {
            if (!_nativeMethods.IsDomainController())
            {
                return Environment.MachineName;
            }

            try
            {
                return _nativeMethods.GetComputerDomain();
            }
            catch (ActiveDirectoryObjectNotFoundException)
            {
                // Computer is not joined to a domain, it can't be a DC
            }
            // Computer is not a DC, default to machine name (NetBIOS name)
            return Environment.MachineName;
        }

        /// <summary>
        /// Returns true if we will treat <c>name</c> as an alias for the local machine name.
        /// </summary>
        /// <remarks>
        /// Comparisons are case-insensitive.
        /// </remarks>
        private bool NameIsLocalMachine(string name)
        {
            name = name.ToLower();
            if (name == Environment.MachineName.ToLower())
            {
                return true;
            }
            // Windows runas does not support the following names, but we can try to.
            if (name == ".")
            {
                return true;
            }
            // Windows runas and logon screen do not support the following names, but we can try to.
            if (_nativeMethods.GetComputerName(COMPUTER_NAME_FORMAT.ComputerNameDnsHostname, out var hostname))
            {
                if (name == hostname.ToLower())
                {
                    return true;
                }
            }
            if (_nativeMethods.GetComputerName(COMPUTER_NAME_FORMAT.ComputerNameDnsFullyQualified, out var fqdn))
            {
                if (name == fqdn.ToLower())
                {
                    return true;
                }
            }
            return false;
        }

        /// <summary>
        /// Returns true if <c>name</c> should be replaced by GetDefaultDomainPart()
        /// </summary>
        /// <remarks>
        /// Comparisons are case-insensitive.
        /// </remarks>
        private bool NameUsesDefaultPart(string name)
        {
            if (name == ".")
            {
                return true;
            }
            return false;
        }

        /// <summary>
        /// Gets the domain and user parts from an account name.
        /// </summary>
        /// <remarks>
        /// Windows has varying support for name syntax accross the OS, this function may normalize the domain
        /// part to the machine name (NetBIOS name) or the domain name.
        /// See NameUsesDefaultPart and NameIsLocalMachine for details on the supported aliases.
        /// For example,
        ///   * on regular hosts, .\user => machinename\user
        ///   * on domain controllers, .\user => domain\user
        /// </remarks>
        private void ParseUserName(string account, out string userName, out string domain)
        {
            // We do not use CredUIParseUserName because it does not handle some cases nicely.
            // e.g. CredUIParseUserName(host.ddev.net\user) returns userName=.ddev.net domain=host.ddev.net
            // e.g. CredUIParseUserName(.\user) returns userName=.\user domain=
            if (account.Contains("\\"))
            {
                var parts = account.Split('\\');
                domain = parts[0];
                userName = parts[1];
                if (NameUsesDefaultPart(domain))
                {
                    domain = GetDefaultDomainPart();
                }
                else if (NameIsLocalMachine(domain))
                {
                    domain = Environment.MachineName;
                }
                return;
            }

            // If no \\, then full string is username
            userName = account;
            domain = "";
        }

        /// <summary>
        /// Wrapper for the LookupAccountName Windows API that also supports additional syntax for the domain part of the name.
        /// See ParseUserName for details on the supported names.
        /// </summary>
        private bool LookupAccountWithExtendedDomainSyntax(
            string account,
            out string userName,
            out string domain,
            out SecurityIdentifier securityIdentifier,
            out SID_NAME_USE nameUse)
        {
            // Provide the account name to Windows as is first, see if Windows can handle it.
            var userFound = _nativeMethods.LookupAccountName(account,
                out userName,
                out domain,
                out securityIdentifier,
                out nameUse);
            if (!userFound)
            {
                // The first LookupAccountName failed, this could be because the user does not exist,
                // or it could be because the domain part of the name is invalid.
                ParseUserName(account, out var tmpUser, out var tmpDomain);
                // Try LookupAccountName again but using a fixed domain part.
                account = $"{tmpDomain}\\{tmpUser}";
                _session.Log($"User not found, trying again with fixed domain part: {account}");
                userFound = _nativeMethods.LookupAccountName(account,
                    out userName,
                    out domain,
                    out securityIdentifier,
                    out nameUse);
            }
            return userFound;
        }

        /// <summary>
        /// Processes the DDAGENTUSER_NAME and DDAGENTUSER_PASSWORD properties into formats that can be
        /// consumed by other custom actions. Also does some basic error handling/checking on the property values.
        /// </summary>
        /// <param name="calledFromUIControl"></param>
        /// <returns></returns>
        /// <remarks>
        /// This function must support being called multiple times during the install, as the user can back/next the
        /// UI multiple times.
        ///
        /// When calledFromUIControl is true: sets property DDAgentUser_Valid="True" on success, on error, stores error information in the ErrorModal_ErrorMessage property.
        ///
        /// When calledFromUIControl is false (during InstallExecuteSequence), sends an InstallMessage.Error message.
        /// The installer may display an error popup depending on the UILevel.
        /// https://learn.microsoft.com/en-us/windows/win32/msi/user-interface-levels
        /// </remarks>
        public ActionResult ProcessDdAgentUserCredentials(bool calledFromUIControl = false)
        {
            // This message is displayed to the customer in a dialog box. Ensure the text is well formatted.
            string errorDialogMessage = null;

            try
            {
                if (calledFromUIControl)
                {
                    // reset output properties
                    _session["ErrorModal_ErrorMessage"] = "";
                    _session["DDAgentUser_Valid"] = "False";
                }

                var ddAgentUserName = _session.Property("DDAGENTUSER_NAME");
                var ddAgentUserPassword = _session.Property("DDAGENTUSER_PASSWORD");
                var isDomainController = _nativeMethods.IsDomainController();
                var datadogAgentServiceExists = _serviceController.ServiceExists("datadogagent");

                // LocalSystem is not supported by LookupAccountName as it is a pseudo account,
                // do the conversion here for user's convenience.
                if (ddAgentUserName == "LocalSystem")
                {
                    ddAgentUserName = "NT AUTHORITY\\SYSTEM";
                }
                else if (ddAgentUserName == "LocalService")
                {
                    ddAgentUserName = "NT AUTHORITY\\LOCAL SERVICE";
                }
                else if (ddAgentUserName == "NetworkService")
                {
                    ddAgentUserName = "NT AUTHORITY\\NETWORK SERVICE";
                }

                if (string.IsNullOrEmpty(ddAgentUserName))
                {
                    // Creds are not in registry and user did not pass a value, use default account name
                    ddAgentUserName = $"{GetDefaultDomainPart()}\\ddagentuser";
                    _session.Log($"No creds provided, using default {ddAgentUserName}");
                }

                // Check if user exists, and parse the full account name
                var userFound = LookupAccountWithExtendedDomainSyntax(
                    ddAgentUserName,
                    out var userName,
                    out var domain,
                    out var securityIdentifier,
                    out var nameUse);
                var isServiceAccount = false;
                var isDomainAccount = false;
                if (userFound)
                {
                    _session.Log($"Found {userName} in {domain} as {nameUse}");
                    // Ensure name belongs to a user account or special accounts like SYSTEM, and not to a domain, computer or group.
                    if (nameUse != SID_NAME_USE.SidTypeUser && nameUse != SID_NAME_USE.SidTypeWellKnownGroup)
                    {
                        errorDialogMessage = "The name provided is not a user account. Please supply a user account name in the format domain\\username.";
                        throw new InvalidOperationException(errorDialogMessage);
                    }
                    _session["DDAGENTUSER_FOUND"] = "true";
                    _session["DDAGENTUSER_SID"] = securityIdentifier.ToString();
                    isServiceAccount = _nativeMethods.IsServiceAccount(securityIdentifier);
                    isDomainAccount = _nativeMethods.IsDomainAccount(securityIdentifier);
                    _session.Log($"\"{domain}\\{userName}\" ({securityIdentifier.Value}, {nameUse}) is a {(isDomainAccount ? "domain" : "local")} {(isServiceAccount ? "service " : string.Empty)}account");

                    if (string.IsNullOrEmpty(ddAgentUserPassword) &&
                        !isServiceAccount)
                    {
                        if (isDomainController &&
                            !datadogAgentServiceExists)
                        {
                            errorDialogMessage = "A password was not provided. Passwords are required for non-service accounts on Domain Controllers.";
                            throw new InvalidOperationException(errorDialogMessage);
                        }

                        if (isDomainAccount &&
                            !datadogAgentServiceExists)
                        {
                            errorDialogMessage = "A password was not provided. Passwords are required for domain accounts.";
                            throw new InvalidOperationException(errorDialogMessage);
                        }
                    }
                }
                else
                {
                    _session["DDAGENTUSER_FOUND"] = "false";
<<<<<<< HEAD
=======
                    _session["DDAGENTUSER_SID"] = null;
>>>>>>> 35ef41df
                    _session.Log($"User {ddAgentUserName} doesn't exist.");

                    if (isDomainController)
                    {
                        errorDialogMessage = "The account does not exist. The account must already exist when installing on Domain Controllers.";
                        throw new InvalidOperationException(errorDialogMessage);
                    }

                    ParseUserName(ddAgentUserName, out userName, out domain);
                }

                if (string.IsNullOrEmpty(userName))
                {
                    // If userName is empty at this point, then it is likely that the input is malformed
                    errorDialogMessage = $"Unable to parse account name from {ddAgentUserName}. Please ensure the account name follows the format domain\\username.";
                    throw new Exception(errorDialogMessage);
                }

                if (string.IsNullOrEmpty(domain))
                {
                    // This case is hit if user specifies a username without a domain part and it does not exist
                    _session.Log("domain part is empty, using default");
                    domain = GetDefaultDomainPart();
                }

                // We are trying to create a user in a domain on a non-domain controller.
                // This must run *after* checking that the domain is not empty.
                if (!userFound &&
                    domain != Environment.MachineName)
                {
                    errorDialogMessage = "The account does not exist. Domain accounts must already exist when installing on Domain Clients.";
                    throw new InvalidOperationException(errorDialogMessage);
                }

                _session.Log($"Installing with DDAGENTUSER_PROCESSED_NAME={userName} and DDAGENTUSER_PROCESSED_DOMAIN={domain}");
                // Create new DDAGENTUSER_PROCESSED_NAME property so we don't modify the property containing
                // the user provided value DDAGENTUSER_NAME
                _session["DDAGENTUSER_PROCESSED_NAME"] = userName;
                _session["DDAGENTUSER_PROCESSED_DOMAIN"] = domain;
                _session["DDAGENTUSER_PROCESSED_FQ_NAME"] = $"{domain}\\{userName}";

                _session["DDAGENTUSER_RESET_PASSWORD"] = null;
                if (!isServiceAccount &&
                    !isDomainAccount  &&
                    string.IsNullOrEmpty(ddAgentUserPassword))
                {
                    _session.Log("Generating a random password");
                    _session["DDAGENTUSER_RESET_PASSWORD"] = "yes";
                    ddAgentUserPassword = GetRandomPassword(128);
                }
                else if (isServiceAccount && !string.IsNullOrEmpty(ddAgentUserPassword))
                {
                    _session.Log("Ignoring provided password because account is a service account");
                    ddAgentUserPassword = null;
                }

                _session["DDAGENTUSER_PROCESSED_PASSWORD"] = ddAgentUserPassword;
            }
            catch (Exception e)
            {
                _session.Log($"Error processing ddAgentUser credentials: {e}");
                if (string.IsNullOrEmpty(errorDialogMessage))
                {
                    errorDialogMessage = $"An unexpected error occurred while parsing the account name: {e.Message}";
                }

                if (calledFromUIControl)
                {
                    // When called from InstallUISequence we must return success for the modal dialog to show,
                    // otherwise the installer exits. The control that called this action should check the
                    // DDAgentUser_Valid property to determine if this function succeeded or failed.
                    // Error information is contained in the ErrorModal_ErrorMessage property.
                    // MsiProcessMessage doesn't work here so we must use our own custom error popup.
                    _session["ErrorModal_ErrorMessage"] = errorDialogMessage;
                    _session["DDAgentUser_Valid"] = "False";
                    return ActionResult.Success;
                }

                // Send an error message, the installer may display an error popup depending on the UILevel.
                // https://learn.microsoft.com/en-us/windows/win32/msi/user-interface-levels
                {
                    using var actionRecord = new Record
                    {
                        FormatString = errorDialogMessage
                    };
                    _session.Message(InstallMessage.Error
                                     | (InstallMessage)((int)MessageBoxButtons.OK | (int)MessageBoxIcon.Warning),
                        actionRecord);
                }
                // When called from InstallExecuteSequence we want to fail on error
                return ActionResult.Failure;
            }
            if (calledFromUIControl)
            {
                _session["DDAgentUser_Valid"] = "True";
            }
            return ActionResult.Success;
        }

        [CustomAction]
        public static ActionResult ProcessDdAgentUserCredentials(Session session)
        {
            return new UserCustomActions(new SessionWrapper(session)).ProcessDdAgentUserCredentials(calledFromUIControl: false);
        }

        [CustomAction]
        public static ActionResult ProcessDdAgentUserCredentialsUI(Session session)
        {
            return new UserCustomActions(new SessionWrapper(session)).ProcessDdAgentUserCredentials(calledFromUIControl: true);
        }

        private ActionResult AddUser()
        {
            try
            {
                var userFound = _session.Property("DDAGENTUSER_FOUND");
                var userSid = _session.Property("DDAGENTUSER_SID");
                var userName = _session.Property("DDAGENTUSER_PROCESSED_NAME");
                var userPassword = _session.Property("DDAGENTUSER_PROCESSED_PASSWORD");
                if (userFound != "true" && string.IsNullOrEmpty(userSid))
                {
                    _session.Log($"Creating user {userName}");
                    var ret = _nativeMethods.AddUser(userName, userPassword);
                    if (ret != 0)
                    {
                        throw new Win32Exception(ret);
                    }
                }
                else
                {
                    _session.Log($"{userName} already exists, not creating");
                }
            }
            catch (Exception e)
            {
                _session.Log($"Failed to create user: {e}");
                return ActionResult.Failure;
            }

            return ActionResult.Success;
        }

        public ActionResult ConfigureUser()
        {
            try
            {
                if (AddUser() != ActionResult.Success)
                {
                    return ActionResult.Failure;
                }

                var ddAgentUserName = $"{_session.Property("DDAGENTUSER_PROCESSED_FQ_NAME")}";
                var userFound = _nativeMethods.LookupAccountName(ddAgentUserName,
                    out _,
                    out _,
                    out var securityIdentifier,
                    out _);
                if (!userFound)
                {
                    throw new Exception($"Could not find user {ddAgentUserName}.");
                }
                
                var resetPassword = _session.Property("DDAGENTUSER_RESET_PASSWORD");
                var ddagentuserPassword = _session.Property("DDAGENTUSER_PROCESSED_PASSWORD");
                var ddagentuser = _session.Property("DDAGENTUSER_PROCESSED_NAME");
                if (!string.IsNullOrEmpty(resetPassword))
                {
                    _session.Log($"Resetting {ddagentuser} password.");
                    if (string.IsNullOrEmpty(ddagentuserPassword))
                    {
                        throw new InvalidOperationException("Asked to reset password, but password was not provided");
                    }
                    _nativeMethods.SetUserPassword(ddagentuser, ddagentuserPassword);
                }

                {
                    using var actionRecord = new Record(
                        "ConfigureUser",
                        $"Configuring service account {ddagentuser}",
                        ""
                    );
                    _session.Message(InstallMessage.ActionStart, actionRecord);
                }

                _nativeMethods.AddToGroup(securityIdentifier, WellKnownSidType.BuiltinPerformanceMonitoringUsersSid);
                _nativeMethods.AddToGroup(securityIdentifier, new SecurityIdentifier("S-1-5-32-573")); // Builtin\Event Log Readers

                _nativeMethods.AddPrivilege(securityIdentifier, AccountRightsConstants.SeDenyInteractiveLogonRight);
                _nativeMethods.AddPrivilege(securityIdentifier, AccountRightsConstants.SeDenyNetworkLogonRight);
                _nativeMethods.AddPrivilege(securityIdentifier, AccountRightsConstants.SeDenyRemoteInteractiveLogonRight);
                _nativeMethods.AddPrivilege(securityIdentifier, AccountRightsConstants.SeServiceLogonRight);

                // Necessary to allow the ddagentuser to read the registry
                {
                    using var actionRecord = new Record(
                        "ConfigureUser",
                        "Configuring registry permissions",
                        ""
                    );
                    _session.Message(InstallMessage.ActionStart, actionRecord);
                }
                var key = _registryServices.CreateRegistryKey(Registries.LocalMachine, "SOFTWARE\\Datadog\\Datadog Agent");
                if (key != null)
                {
                    var registrySecurity = new RegistrySecurity();
                    // Allow system and admins to access registry, standard privs
                    registrySecurity.AddAccessRule(new RegistryAccessRule(
                        new SecurityIdentifier("SY"),
                        RegistryRights.FullControl,
                        AccessControlType.Allow));
                    registrySecurity.AddAccessRule(new RegistryAccessRule(
                        new SecurityIdentifier("BA"),
                        RegistryRights.FullControl,
                        AccessControlType.Allow));
                    // Give ddagentuser full access, important so it can read settings
                    // TODO: Switch to readonly
                    registrySecurity.AddAccessRule(new RegistryAccessRule(
                        securityIdentifier,
                        RegistryRights.FullControl,
                        AccessControlType.Allow));
                    registrySecurity.SetAccessRuleProtection(false, true);
                    key.SetAccessControl(registrySecurity);
                }
                else
                {
                    throw new Exception("Could not set registry ACLs.");
                }

                {
                    using var actionRecord = new Record(
                        "ConfigureUser",
                        "Configuring file permissions",
                        ""
                    );
                    _session.Message(InstallMessage.ActionStart, actionRecord);
                }
                var files = new List<string>
                {
                    _session.Property("APPLICATIONDATADIRECTORY"),
                    Path.Combine(_session.Property("APPLICATIONDATADIRECTORY"), "logs"),
                    Path.Combine(_session.Property("APPLICATIONDATADIRECTORY"), "logs\\agent.log"),
                    Path.Combine(_session.Property("APPLICATIONDATADIRECTORY"), "conf.d"),
                    Path.Combine(_session.Property("APPLICATIONDATADIRECTORY"), "auth_token"),
                    Path.Combine(_session.Property("APPLICATIONDATADIRECTORY"), "datadog.yaml"),
                    Path.Combine(_session.Property("APPLICATIONDATADIRECTORY"), "system-probe.yaml"),
                    Path.Combine(_session.Property("PROJECTLOCATION"), "embedded2"),
                    Path.Combine(_session.Property("PROJECTLOCATION"), "embedded3"),

                };
                foreach (var filePath in files)
                {
                    if (!_directoryServices.Exists(filePath) && !_fileServices.Exists(filePath))
                    {
                        if (filePath.Contains("embedded3"))
                        {
                            throw new InvalidOperationException($"The file {filePath} doesn't exist, but it should");
                        }
                        _session.Log($"{filePath} does not exists, skipping changing ACLs.");
                        continue;
                    }

                    FileSystemSecurity fileSystemSecurity;
                    string sddl;
                    try
                    {
                        if (_directoryServices.Exists(filePath))
                        {
                            fileSystemSecurity = _directoryServices.GetAccessControl(filePath, AccessControlSections.All);
                            sddl = $"D:PAI(A;OICI;FA;;;SY)(A;OICI;FA;;;BA)(A;OICI;WD;;;BU)(A;OICI;FA;;;{securityIdentifier.Value})";
                        }
                        else
                        {
                            fileSystemSecurity = _fileServices.GetAccessControl(filePath, AccessControlSections.All);
                            sddl = $"D:PAI(A;;FA;;;SY)(A;;FA;;;BA)(A;;WD;;;BU)(A;;FA;;;{securityIdentifier.Value})";
                        }
                    }
                    catch (Exception e)
                    {
                        _session.Log($"Failed to get ACLs on {filePath}: {e}");
                        throw;
                    }

                    _session.Log($"{filePath} current ACLs: {fileSystemSecurity.GetSecurityDescriptorSddlForm(AccessControlSections.All)}");

                    // Set owner and group only if necessary
                    if (fileSystemSecurity.GetSecurityDescriptorSddlForm(AccessControlSections.Owner) != "O:SY" ||
                        fileSystemSecurity.GetSecurityDescriptorSddlForm(AccessControlSections.Group) != "G:SY")
                    {
                        fileSystemSecurity.SetSecurityDescriptorSddlForm($"O:SYG:SY{sddl}");
                    }
                    else
                    {
                        fileSystemSecurity.SetSecurityDescriptorSddlForm(sddl);
                    }

                    try
                    {
                        if (_directoryServices.Exists(filePath))
                        {
                            _directoryServices.SetAccessControl(filePath, (DirectorySecurity)fileSystemSecurity);
                        }
                        else
                        {
                            _fileServices.SetAccessControl(filePath, (FileSecurity)fileSystemSecurity);
                        }
                    }
                    catch (Exception e)
                    {
                        try
                        {
                            // Try again but without owner/group
                            fileSystemSecurity.SetSecurityDescriptorSddlForm(sddl);
                            if (_directoryServices.Exists(filePath))
                            {
                                _directoryServices.SetAccessControl(filePath, (DirectorySecurity)fileSystemSecurity);
                            }
                            else
                            {
                                _fileServices.SetAccessControl(filePath, (FileSecurity)fileSystemSecurity);
                            }
                        }
                        catch (Exception)
                        {
                            _session.Log($"Failed to set ACLs on {filePath}: {e}");
                            throw;
                        }
                    }

                    try
                    {
                        if (_directoryServices.Exists(filePath))
                        {
                            fileSystemSecurity = _directoryServices.GetAccessControl(filePath);
                        }
                        else
                        {
                            fileSystemSecurity = _fileServices.GetAccessControl(filePath);
                        }

                        _session.Log($"{filePath} new ACLs: {fileSystemSecurity.GetSecurityDescriptorSddlForm(AccessControlSections.All)}");
                    }
                    catch (Exception e)
                    {
                        _session.Log($"Failed to get ACLs on {filePath}: {e}");
                    }
                }

                return ActionResult.Success;
            }
            catch (Exception e)
            {
                _session.Log($"Failed to configure user: {e}");
                return ActionResult.Failure;
            }
        }

        [CustomAction]
        public static ActionResult ConfigureUser(Session session)
        {
            return new UserCustomActions(new SessionWrapper(session)).ConfigureUser();
        }
    }
}<|MERGE_RESOLUTION|>--- conflicted
+++ resolved
@@ -316,10 +316,7 @@
                 else
                 {
                     _session["DDAGENTUSER_FOUND"] = "false";
-<<<<<<< HEAD
-=======
                     _session["DDAGENTUSER_SID"] = null;
->>>>>>> 35ef41df
                     _session.Log($"User {ddAgentUserName} doesn't exist.");
 
                     if (isDomainController)
