--- conflicted
+++ resolved
@@ -41,17 +41,6 @@
       "$schema": "http://json-schema.org/draft-04/schema#",
       "$ref": "#/definitions/SpliceEvent"
     },
-<<<<<<< HEAD
-    "dns": {
-      "$schema": "http://json-schema.org/draft-04/schema#",
-      "$ref": "#/definitions/DNSEvent"
-    },
-    "network": {
-      "$schema": "http://json-schema.org/draft-04/schema#",
-      "$ref": "#/definitions/NetworkContext"
-    },
-=======
->>>>>>> 664e66ef
     "usr": {
       "$schema": "http://json-schema.org/draft-04/schema#",
       "$ref": "#/definitions/UserContext"
@@ -996,19 +985,11 @@
       "properties": {
         "pipe_entry_flag": {
           "type": "string",
-<<<<<<< HEAD
-          "description": "Entry flag of the fd_out pipe passed to the splice syscall"
+          "description": "entry flag of the fd_out pipe passed to the splice syscall"
         },
         "pipe_exit_flag": {
           "type": "string",
-          "description": "Exit flag of the fd_out pipe passed to the splice syscall"
-=======
-          "description": "entry flag of the fd_out pipe passed to the splice syscall"
-        },
-        "pipe_exit_flag": {
-          "type": "string",
           "description": "exit flag of the fd_out pipe passed to the splice syscall"
->>>>>>> 664e66ef
         }
       },
       "additionalProperties": false,
