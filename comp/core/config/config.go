// Unless explicitly stated otherwise all files in this repository are licensed
// under the Apache License Version 2.0.
// This product includes software developed at Datadog (https://www.datadoghq.com/).
// Copyright 2016-present Datadog, Inc.

package config

import (
	"strings"
	"testing"

	"go.uber.org/fx"

	"github.com/DataDog/datadog-agent/pkg/config"
)

// cfg implements the Component.
type cfg struct {
	// this component is currently implementing a thin wrapper around pkg/config,
	// and uses globals in that package.
	config.Config

	// warnings are the warnings generated during setup
	warnings *config.Warnings
}

type dependencies struct {
	fx.In

	Params Params
}

func newConfig(deps dependencies) (Component, error) {
	warnings, err := setupConfig(deps)
	returnErrFct := func(e error) (Component, error) {
		if e != nil && deps.Params.ignoreErrors {
			if warnings == nil {
				warnings = &config.Warnings{}
			}
			warnings.Err = e
			e = nil
		}
		return &cfg{Config: config.Datadog, warnings: warnings}, e
	}

	if err != nil {
		return returnErrFct(err)
	}

	if deps.Params.configLoadSecurityAgent {
<<<<<<< HEAD
		err = secconfig.Merge(deps.Params.securityAgentConfigFilePaths)
=======
		if err := config.Merge(deps.Params.securityAgentConfigFilePaths); err != nil {
			return returnErrFct(err)
		}
>>>>>>> 3dde9ccc
	}

	// Overrides are explicit and will take precedence over any other
	// setting: used in testing
	for k, v := range deps.Params.overrides {
		config.Datadog.Set(k, v)
	}

	return &cfg{Config: config.Datadog, warnings: warnings}, err
}

func (c *cfg) Warnings() *config.Warnings {
	return c.warnings
}

func (c *cfg) Object() config.ConfigReader {
	return c.Config
}

// NewMock exported mock builder to allow modifying mocks that might be
// supplied in tests and used for dep injection.
func newMock(deps dependencies, t testing.TB) Component {
	old := config.Datadog
	config.Datadog = config.NewConfig("mock", "XXXX", strings.NewReplacer())
	c := &cfg{
		Config:   config.Datadog,
		warnings: &config.Warnings{},
		Config:   config.Datadog,
	}

	// call InitConfig to set defaults.
	config.InitConfig(config.Datadog)

	// Viper's `GetXxx` methods read environment variables at the time they are
	// called, if those names were passed explicitly to BindEnv*(), so we must
	// also strip all `DD_` environment variables for the duration of the test.
	// oldEnv := os.Environ()
	// for _, kv := range oldEnv {
	// 	if strings.HasPrefix(kv, "DD_") {
	// 		kvslice := strings.SplitN(kv, "=", 2)
	// 		os.Unsetenv(kvslice[0])
	// 	}
	// }
	// t.Cleanup(func() {
	// 	for _, kv := range oldEnv {
	// 		kvslice := strings.SplitN(kv, "=", 2)
	// 		os.Setenv(kvslice[0], kvslice[1])
	// 	}
	// })

	setupConfig(deps)

	// Overrides are explicit and will take precedence over any other
	// setting
	for k, v := range deps.Params.overrides {
		config.Datadog.Set(k, v)
	}

	// swap the existing config back at the end of the test.
	t.Cleanup(func() { config.Datadog = old })

	return c
}<|MERGE_RESOLUTION|>--- conflicted
+++ resolved
@@ -48,13 +48,9 @@
 	}
 
 	if deps.Params.configLoadSecurityAgent {
-<<<<<<< HEAD
-		err = secconfig.Merge(deps.Params.securityAgentConfigFilePaths)
-=======
 		if err := config.Merge(deps.Params.securityAgentConfigFilePaths); err != nil {
 			return returnErrFct(err)
 		}
->>>>>>> 3dde9ccc
 	}
 
 	// Overrides are explicit and will take precedence over any other
@@ -63,7 +59,7 @@
 		config.Datadog.Set(k, v)
 	}
 
-	return &cfg{Config: config.Datadog, warnings: warnings}, err
+	return &cfg{Config: config.Datadog, warnings: warnings}, nil
 }
 
 func (c *cfg) Warnings() *config.Warnings {
