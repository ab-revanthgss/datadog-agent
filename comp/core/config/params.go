--- conflicted
+++ resolved
@@ -109,16 +109,15 @@
 	}
 }
 
-<<<<<<< HEAD
-// NewAgentParamsWithSecrets creates a new instance of Params using secrets for the Agent.
 func WithOverrides(overrides map[string]interface{}) func(*Params) {
 	return func(b *Params) {
 		b.overrides = overrides
-=======
+	}
+}
+
 func WithIgnoreErrors(v bool) func(*Params) {
 	return func(b *Params) {
 		b.ignoreErrors = v
->>>>>>> 3dde9ccc
 	}
 }
 
