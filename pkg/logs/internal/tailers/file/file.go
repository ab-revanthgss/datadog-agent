// Unless explicitly stated otherwise all files in this repository are licensed
// under the Apache License Version 2.0.
// This product includes software developed at Datadog (https://www.datadoghq.com/).
// Copyright 2016-present Datadog, Inc.

package file

import (
	"fmt"

	"github.com/DataDog/datadog-agent/pkg/logs/sources"
)

// File represents a file to tail
type File struct {
	// Path contains the path to the file which should be tailed.
	Path string

	// IsWildcardPath is set to true when the File has been discovered
	// in a directory with wildcard(s) in the configuration.
	IsWildcardPath bool

<<<<<<< HEAD
	// Source is the ReplaceableSource that led to this File.
	Source *config.ReplaceableSource
=======
	// Source is the LogSource that led to this File.
	Source *sources.LogSource
>>>>>>> 599f6e3b
}

// NewFile returns a new File
func NewFile(path string, source *sources.LogSource, isWildcardPath bool) *File {
	return &File{
		Path:           path,
		Source:         config.NewReplaceableSource(source),
		IsWildcardPath: isWildcardPath,
	}
}

// GetScanKey returns a key used by the scanner to index the scanned file.  The
// string uniquely identifies this File, even if sources for multiple
// containers use the same Path.
func (t *File) GetScanKey() string {
	// If it is a file scanned for a container, it will use the format: <filepath>/<container_id>
	// Otherwise, it will simply use the format: <filepath>
	if t.Source != nil && t.Source.Config() != nil && t.Source.Config().Identifier != "" {
		return fmt.Sprintf("%s/%s", t.Path, t.Source.Config().Identifier)
	}
	return t.Path
}<|MERGE_RESOLUTION|>--- conflicted
+++ resolved
@@ -20,20 +20,15 @@
 	// in a directory with wildcard(s) in the configuration.
 	IsWildcardPath bool
 
-<<<<<<< HEAD
 	// Source is the ReplaceableSource that led to this File.
-	Source *config.ReplaceableSource
-=======
-	// Source is the LogSource that led to this File.
-	Source *sources.LogSource
->>>>>>> 599f6e3b
+	Source *sources.ReplaceableSource
 }
 
 // NewFile returns a new File
 func NewFile(path string, source *sources.LogSource, isWildcardPath bool) *File {
 	return &File{
 		Path:           path,
-		Source:         config.NewReplaceableSource(source),
+		Source:         sources.NewReplaceableSource(source),
 		IsWildcardPath: isWildcardPath,
 	}
 }
