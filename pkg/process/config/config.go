--- conflicted
+++ resolved
@@ -95,8 +95,6 @@
 //
 // Deprecated. Use `pkg/config` directly.
 type AgentConfig struct {
-<<<<<<< HEAD
-	Enabled            bool
 	HostName           string
 	APIEndpoints       []apicfg.Endpoint
 	Blacklist          []*regexp.Regexp
@@ -104,17 +102,6 @@
 	MaxConnsPerMessage int
 	Transport          *http.Transport `json:"-"`
 	ProcessExpVarPort  int
-=======
-	HostName                  string
-	APIEndpoints              []apicfg.Endpoint
-	Blacklist                 []*regexp.Regexp
-	Scrubber                  *DataScrubber
-	MaxPerMessage             int
-	MaxCtrProcessesPerMessage int // The maximum number of processes that belong to a container for a given message
-	MaxConnsPerMessage        int
-	Transport                 *http.Transport `json:"-"`
-	ProcessExpVarPort         int
->>>>>>> 34764cde
 
 	// profiling settings, or nil if profiling is not enabled
 	ProfilingSettings *profiling.Settings
