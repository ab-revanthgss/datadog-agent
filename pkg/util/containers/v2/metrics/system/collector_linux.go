--- conflicted
+++ resolved
@@ -116,23 +116,6 @@
 	return &ofCount, nil
 }
 
-<<<<<<< HEAD
-func (c *systemCollector) GetContainerNetworkStats(containerNS, containerID string, cacheValidity time.Duration) (*provider.ContainerNetworkStats, error) {
-	cg, err := c.getCgroup(containerID, cacheValidity)
-	if err != nil {
-		return nil, err
-	}
-
-	pids, err := cg.GetPIDs(cacheValidity)
-	if err != nil {
-		return nil, err
-	}
-
-	return buildNetworkStats(c.procPath, pids)
-}
-
-=======
->>>>>>> 664e66ef
 func (c *systemCollector) GetContainerIDForPID(pid int, cacheValidity time.Duration) (string, error) {
 	containerID, err := cgroups.IdentiferFromCgroupReferences(c.procPath, strconv.Itoa(pid), c.baseController, cgroups.ContainerFilter)
 	return containerID, err
