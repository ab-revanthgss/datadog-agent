--- conflicted
+++ resolved
@@ -160,30 +160,6 @@
 
 // constants for the map names
 const (
-<<<<<<< HEAD
-	ConnMap               BPFMapName = "conn_stats"
-	TCPStatsMap           BPFMapName = "tcp_stats"
-	TCPConnectSockPidMap  BPFMapName = "tcp_ongoing_connect_pid"
-	ConnCloseEventMap     BPFMapName = "conn_close_event"
-	TracerStatusMap       BPFMapName = "tracer_status"
-	PortBindingsMap       BPFMapName = "port_bindings"
-	UDPPortBindingsMap    BPFMapName = "udp_port_bindings"
-	TelemetryMap          BPFMapName = "telemetry"
-	ConnCloseBatchMap     BPFMapName = "conn_close_batch"
-	ConntrackMap          BPFMapName = "conntrack"
-	ConntrackTelemetryMap BPFMapName = "conntrack_telemetry"
-	SockFDLookupArgsMap   BPFMapName = "sockfd_lookup_args"
-	DoSendfileArgsMap     BPFMapName = "do_sendfile_args"
-	SockByPidFDMap        BPFMapName = "sock_by_pid_fd"
-	PidFDBySockMap        BPFMapName = "pid_fd_by_sock"
-	TagsMap               BPFMapName = "conn_tags"
-	TcpSendMsgArgsMap     BPFMapName = "tcp_sendmsg_args"
-	IpMakeSkbArgsMap      BPFMapName = "ip_make_skb_args"
-	MapErrTelemetryMap    BPFMapName = "map_err_telemetry_map"
-	HelperErrTelemetryMap BPFMapName = "helper_err_telemetry_map"
-	TcpRecvMsgArgsMap     BPFMapName = "tcp_recvmsg_args"
-	StaticTableMap        BPFMapName = "http2_static_table"
-=======
 	ConnMap                      BPFMapName = "conn_stats"
 	TCPStatsMap                  BPFMapName = "tcp_stats"
 	TCPConnectSockPidMap         BPFMapName = "tcp_ongoing_connect_pid"
@@ -206,7 +182,7 @@
 	HelperErrTelemetryMap        BPFMapName = "helper_err_telemetry_map"
 	TcpRecvMsgArgsMap            BPFMapName = "tcp_recvmsg_args"
 	ProtocolClassificationBufMap BPFMapName = "classification_buf"
->>>>>>> 2ed06725
+	StaticTableMap               BPFMapName = "http2_static_table"
 )
 
 // SectionName returns the SectionName for the given BPF map
