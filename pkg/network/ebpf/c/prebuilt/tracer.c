--- conflicted
+++ resolved
@@ -25,7 +25,7 @@
 
 #include "sock.h"
 
-static __always_inline void handle_tcp_stats(conn_tuple_t *t, struct sock *sk, u8 state) {
+static __always_inline void handle_tcp_stats(conn_tuple_t* t, struct sock* sk, u8 state) {
     u32 rtt = 0;
     u32 rtt_var = 0;
     bpf_probe_read_kernel_with_telemetry(&rtt, sizeof(rtt), ((char *)sk) + offset_rtt());
@@ -38,7 +38,7 @@
     update_tcp_stats(t, stats);
 }
 
-static __always_inline void get_tcp_segment_counts(struct sock *skp, __u32 *packets_in, __u32 *packets_out) {
+static __always_inline void get_tcp_segment_counts(struct sock* skp, __u32* packets_in, __u32* packets_out) {
     // counting segments/packets not currently supported on prebuilt
     // to implement, would need to do the offset-guess on the following
     // fields in the tcp_sk: packets_in & packets_out (respectively)
@@ -47,29 +47,29 @@
 }
 
 SEC("kprobe/tcp_sendmsg")
-int kprobe__tcp_sendmsg(struct pt_regs *ctx) {
+int kprobe__tcp_sendmsg(struct pt_regs* ctx) {
     u64 pid_tgid = bpf_get_current_pid_tgid();
     log_debug("kprobe/tcp_sendmsg: pid_tgid: %d\n", pid_tgid);
-    struct sock *parm1 = (struct sock *)PT_REGS_PARM1(ctx);
-    struct sock *skp = parm1;
+    struct sock* parm1 = (struct sock*)PT_REGS_PARM1(ctx);
+    struct sock* skp = parm1;
     bpf_map_update_with_telemetry(tcp_sendmsg_args, &pid_tgid, &skp, BPF_ANY);
     return 0;
 }
 
 SEC("kprobe/tcp_sendmsg/pre_4_1_0")
-int kprobe__tcp_sendmsg__pre_4_1_0(struct pt_regs *ctx) {
+int kprobe__tcp_sendmsg__pre_4_1_0(struct pt_regs* ctx) {
     u64 pid_tgid = bpf_get_current_pid_tgid();
     log_debug("kprobe/tcp_sendmsg: pid_tgid: %d\n", pid_tgid);
-    struct sock *parm1 = (struct sock *)PT_REGS_PARM2(ctx);
-    struct sock *skp = parm1;
+    struct sock* parm1 = (struct sock*)PT_REGS_PARM2(ctx);
+    struct sock* skp = parm1;
     bpf_map_update_with_telemetry(tcp_sendmsg_args, &pid_tgid, &skp, BPF_ANY);
     return 0;
 }
 
 SEC("kretprobe/tcp_sendmsg")
-int kretprobe__tcp_sendmsg(struct pt_regs *ctx) {
-    u64 pid_tgid = bpf_get_current_pid_tgid();
-    struct sock **skpp = (struct sock **)bpf_map_lookup_elem(&tcp_sendmsg_args, &pid_tgid);
+int kretprobe__tcp_sendmsg(struct pt_regs* ctx) {
+    u64 pid_tgid = bpf_get_current_pid_tgid();
+    struct sock** skpp = (struct sock**) bpf_map_lookup_elem(&tcp_sendmsg_args, &pid_tgid);
     if (!skpp) {
         log_debug("kretprobe/tcp_sendmsg: sock not found\n");
         return 0;
@@ -104,8 +104,9 @@
 }
 
 SEC("kprobe/tcp_cleanup_rbuf")
-int kprobe__tcp_cleanup_rbuf(struct pt_regs *ctx) {
-    struct sock *sk = (struct sock *)PT_REGS_PARM1(ctx);
+int kprobe__tcp_cleanup_rbuf(struct pt_regs* ctx) {
+
+    struct sock* sk = (struct sock*)PT_REGS_PARM1(ctx);
     int copied = (int)PT_REGS_PARM2(ctx);
     if (copied <= 0) {
         return 0;
@@ -123,19 +124,11 @@
 }
 
 SEC("kprobe/tcp_close")
-int kprobe__tcp_close(struct pt_regs *ctx) {
-    struct sock *sk;
+int kprobe__tcp_close(struct pt_regs* ctx) {
+    struct sock* sk;
     conn_tuple_t t = {};
     u64 pid_tgid = bpf_get_current_pid_tgid();
     sk = (struct sock *)PT_REGS_PARM1(ctx);
-<<<<<<< HEAD
-=======
-
-    // Should actually delete something only if the connection never got established
-    bpf_map_delete_elem(&tcp_ongoing_connect_pid, &sk);
-
-    clear_sockfd_maps(sk);
->>>>>>> 9a40b3ed
 
     // Get network namespace id
     log_debug("kprobe/tcp_close: tgid: %u, pid: %u\n", pid_tgid >> 32, pid_tgid & 0xFFFFFFFF);
@@ -156,7 +149,6 @@
     return 0;
 }
 
-<<<<<<< HEAD
 SEC("kprobe/tcp_done")
 int kprobe__tcp_done(struct pt_regs *ctx) {
     struct sock *sk;
@@ -186,9 +178,6 @@
 }
 
 static __always_inline int handle_ip6_skb(struct sock* sk, size_t size, struct flowi6* fl6) {
-=======
-static __always_inline int handle_ip6_skb(struct sock *sk, size_t size, struct flowi6 *fl6) {
->>>>>>> 9a40b3ed
     u64 pid_tgid = bpf_get_current_pid_tgid();
     size = size - sizeof(struct udphdr);
 
@@ -199,8 +188,8 @@
             increment_telemetry_count(udp_send_missed);
             return 0;
         }
-        read_in6_addr(&t.saddr_h, &t.saddr_l, (struct in6_addr *)(((char *)fl6) + offset_saddr_fl6()));
-        read_in6_addr(&t.daddr_h, &t.daddr_l, (struct in6_addr *)(((char *)fl6) + offset_daddr_fl6()));
+        read_in6_addr(&t.saddr_h, &t.saddr_l, (struct in6_addr*)(((char*)fl6) + offset_saddr_fl6()));
+        read_in6_addr(&t.daddr_h, &t.daddr_l, (struct in6_addr*)(((char*)fl6) + offset_daddr_fl6()));
 
         if (!(t.saddr_h || t.saddr_l)) {
             log_debug("ERR(fl6): src addr not set src_l:%d,src_h:%d\n", t.saddr_l, t.saddr_h);
@@ -247,10 +236,10 @@
 // commit: https://github.com/torvalds/linux/commit/26879da58711aa604a1b866cbeedd7e0f78f90ad
 // changed the arguments to ip6_make_skb and introduced the struct ipcm6_cookie
 SEC("kprobe/ip6_make_skb/pre_4_7_0")
-int kprobe__ip6_make_skb__pre_4_7_0(struct pt_regs *ctx) {
-    struct sock *sk = (struct sock *)PT_REGS_PARM1(ctx);
+int kprobe__ip6_make_skb__pre_4_7_0(struct pt_regs* ctx) {
+    struct sock* sk = (struct sock*)PT_REGS_PARM1(ctx);
     size_t len = (size_t)PT_REGS_PARM4(ctx);
-    struct flowi6 *fl6 = (struct flowi6 *)PT_REGS_PARM9(ctx);
+    struct flowi6* fl6 = (struct flowi6*)PT_REGS_PARM9(ctx);
 
     u64 pid_tgid = bpf_get_current_pid_tgid();
     ip_make_skb_args_t args = {};
@@ -262,10 +251,10 @@
 }
 
 SEC("kprobe/ip6_make_skb")
-int kprobe__ip6_make_skb(struct pt_regs *ctx) {
-    struct sock *sk = (struct sock *)PT_REGS_PARM1(ctx);
+int kprobe__ip6_make_skb(struct pt_regs* ctx) {
+    struct sock* sk = (struct sock*)PT_REGS_PARM1(ctx);
     size_t len = (size_t)PT_REGS_PARM4(ctx);
-    struct flowi6 *fl6 = (struct flowi6 *)PT_REGS_PARM7(ctx);
+    struct flowi6* fl6 = (struct flowi6*)PT_REGS_PARM7(ctx);
 
     u64 pid_tgid = bpf_get_current_pid_tgid();
     ip_make_skb_args_t args = {};
@@ -284,13 +273,13 @@
         return 0;
     }
 
-    struct sock *sk = args->sk;
-    struct flowi6 *fl6 = args->fl6;
+    struct sock* sk = args->sk;
+    struct flowi6* fl6 = args->fl6;
     size_t size = args->len;
 
     bpf_map_delete_elem(&ip_make_skb_args, &pid_tgid);
 
-    void *rc = (void *)PT_REGS_RC(ctx);
+    void *rc = (void*) PT_REGS_RC(ctx);
     if (IS_ERR_OR_NULL(rc)) {
         return 0;
     }
@@ -301,9 +290,9 @@
 // Note: This is used only in the UDP send path.
 SEC("kprobe/ip_make_skb")
 int kprobe__ip_make_skb(struct pt_regs *ctx) {
-    struct sock *sk = (struct sock *)PT_REGS_PARM1(ctx);
+    struct sock* sk = (struct sock*)PT_REGS_PARM1(ctx);
     size_t len = (size_t)PT_REGS_PARM5(ctx);
-    struct flowi4 *fl4 = (struct flowi4 *)PT_REGS_PARM2(ctx);
+    struct flowi4* fl4 = (struct flowi4*)PT_REGS_PARM2(ctx);
 
     u64 pid_tgid = bpf_get_current_pid_tgid();
     ip_make_skb_args_t args = {};
@@ -315,21 +304,21 @@
 }
 
 SEC("kretprobe/ip_make_skb")
-int kretprobe__ip_make_skb(struct pt_regs *ctx) {
+int kretprobe__ip_make_skb(struct pt_regs* ctx) {
     u64 pid_tgid = bpf_get_current_pid_tgid();
     ip_make_skb_args_t *args = bpf_map_lookup_elem(&ip_make_skb_args, &pid_tgid);
     if (!args) {
         return 0;
     }
 
-    struct sock *sk = args->sk;
-    struct flowi4 *fl4 = args->fl4;
+    struct sock* sk = args->sk;
+    struct flowi4* fl4 = args->fl4;
     size_t size = args->len;
     size -= sizeof(struct udphdr);
 
     bpf_map_delete_elem(&ip_make_skb_args, &pid_tgid);
 
-    void *rc = (void *)PT_REGS_RC(ctx);
+    void *rc = (void*) PT_REGS_RC(ctx);
     if (IS_ERR_OR_NULL(rc)) {
         return 0;
     }
@@ -381,52 +370,52 @@
 //
 // On UDP side, no similar function exists in all kernel versions, though we may be able to use something like
 // skb_consume_udp (v4.10+, https://elixir.bootlin.com/linux/v4.10/source/net/ipv4/udp.c#L1500)
-#define handle_udp_recvmsg(sk, msg, flags, udp_sock_map)           \
-    do {                                                           \
-        log_debug("kprobe/udp_recvmsg: flags: %x\n", flags);       \
-        if (flags & MSG_PEEK) {                                    \
-            return 0;                                              \
-        }                                                          \
-        u64 pid_tgid = bpf_get_current_pid_tgid();                 \
-        udp_recv_sock_t t = { .sk = NULL, .msg = NULL };           \
-        if (sk) {                                                  \
-            bpf_probe_read_kernel_with_telemetry(&t.sk, sizeof(t.sk), &sk);       \
-        }                                                          \
-        if (msg) {                                                 \
-            bpf_probe_read_kernel_with_telemetry(&t.msg, sizeof(t.msg), &msg);    \
-        }                                                          \
-        bpf_map_update_with_telemetry(udp_sock_map, &pid_tgid, &t, BPF_ANY); \
-        return 0;                                                  \
+#define handle_udp_recvmsg(sk, msg, flags, udp_sock_map)                       \
+    do {                                                                       \
+        log_debug("kprobe/udp_recvmsg: flags: %x\n", flags);                   \
+        if (flags & MSG_PEEK) {                                                \
+            return 0;                                                          \
+        }                                                                      \
+        u64 pid_tgid = bpf_get_current_pid_tgid();                             \
+        udp_recv_sock_t t = { .sk = NULL, .msg = NULL };                       \
+        if (sk) {                                                              \
+            bpf_probe_read_kernel_with_telemetry(&t.sk, sizeof(t.sk), &sk);    \
+        }                                                                      \
+        if (msg) {                                                             \
+            bpf_probe_read_kernel_with_telemetry(&t.msg, sizeof(t.msg), &msg); \
+        }                                                                      \
+        bpf_map_update_with_telemetry(udp_sock_map, &pid_tgid, &t, BPF_ANY);   \
+        return 0;                                                              \
     } while (0)
 
 SEC("kprobe/udp_recvmsg")
-int kprobe__udp_recvmsg(struct pt_regs *ctx) {
-    struct sock *sk = (struct sock *)PT_REGS_PARM1(ctx);
-    struct msghdr *msg = (struct msghdr *)PT_REGS_PARM2(ctx);
+int kprobe__udp_recvmsg(struct pt_regs* ctx) {
+    struct sock* sk = (struct sock*)PT_REGS_PARM1(ctx);
+    struct msghdr* msg = (struct msghdr*)PT_REGS_PARM2(ctx);
     int flags = (int)PT_REGS_PARM5(ctx);
     handle_udp_recvmsg(sk, msg, flags, udp_recv_sock);
 }
 
 SEC("kprobe/udpv6_recvmsg")
-int kprobe__udpv6_recvmsg(struct pt_regs *ctx) {
-    struct sock *sk = (struct sock *)PT_REGS_PARM1(ctx);
-    struct msghdr *msg = (struct msghdr *)PT_REGS_PARM2(ctx);
+int kprobe__udpv6_recvmsg(struct pt_regs* ctx) {
+    struct sock* sk = (struct sock*)PT_REGS_PARM1(ctx);
+    struct msghdr* msg = (struct msghdr*)PT_REGS_PARM2(ctx);
     int flags = (int)PT_REGS_PARM5(ctx);
     handle_udp_recvmsg(sk, msg, flags, udpv6_recv_sock);
 }
 
 SEC("kprobe/udp_recvmsg/pre_4_1_0")
-int kprobe__udp_recvmsg_pre_4_1_0(struct pt_regs *ctx) {
-    struct sock *sk = (struct sock *)PT_REGS_PARM2(ctx);
-    struct msghdr *msg = (struct msghdr *)PT_REGS_PARM3(ctx);
+int kprobe__udp_recvmsg_pre_4_1_0(struct pt_regs* ctx) {
+    struct sock* sk = (struct sock*)PT_REGS_PARM2(ctx);
+    struct msghdr* msg = (struct msghdr*)PT_REGS_PARM3(ctx);
     int flags = (int)PT_REGS_PARM6(ctx);
     handle_udp_recvmsg(sk, msg, flags, udp_recv_sock);
 }
 
 SEC("kprobe/udpv6_recvmsg/pre_4_1_0")
-int kprobe__udpv6_recvmsg_pre_4_1_0(struct pt_regs *ctx) {
-    struct sock *sk = (struct sock *)PT_REGS_PARM2(ctx);
-    struct msghdr *msg = (struct msghdr *)PT_REGS_PARM3(ctx);
+int kprobe__udpv6_recvmsg_pre_4_1_0(struct pt_regs* ctx) {
+    struct sock* sk = (struct sock*)PT_REGS_PARM2(ctx);
+    struct msghdr* msg = (struct msghdr*)PT_REGS_PARM3(ctx);
     int flags = (int)PT_REGS_PARM6(ctx);
     handle_udp_recvmsg(sk, msg, flags, udpv6_recv_sock);
 }
@@ -436,7 +425,7 @@
     log_debug("kretprobe/udp_recvmsg: tgid: %u, pid: %u\n", pid_tgid >> 32, pid_tgid & 0xFFFFFFFF);
 
     // Retrieve socket pointer from kprobe via pid/tgid
-    udp_recv_sock_t *st = bpf_map_lookup_elem(udp_sock_map, &pid_tgid);
+    udp_recv_sock_t* st = bpf_map_lookup_elem(udp_sock_map, &pid_tgid);
     if (!st) { // Missed entry
         return 0;
     }
@@ -474,20 +463,20 @@
 }
 
 SEC("kretprobe/udp_recvmsg")
-int kretprobe__udp_recvmsg(struct pt_regs *ctx) {
+int kretprobe__udp_recvmsg(struct pt_regs* ctx) {
     int copied = (int)PT_REGS_RC(ctx);
     return handle_ret_udp_recvmsg(copied, &udp_recv_sock);
 }
 
 SEC("kretprobe/udpv6_recvmsg")
-int kretprobe__udpv6_recvmsg(struct pt_regs *ctx) {
+int kretprobe__udpv6_recvmsg(struct pt_regs* ctx) {
     int copied = (int)PT_REGS_RC(ctx);
     return handle_ret_udp_recvmsg(copied, &udpv6_recv_sock);
 }
 
 SEC("kprobe/tcp_retransmit_skb")
-int kprobe__tcp_retransmit_skb(struct pt_regs *ctx) {
-    struct sock *sk = (struct sock *)PT_REGS_PARM1(ctx);
+int kprobe__tcp_retransmit_skb(struct pt_regs* ctx) {
+    struct sock* sk = (struct sock*)PT_REGS_PARM1(ctx);
     int segs = (int)PT_REGS_PARM3(ctx);
     log_debug("kprobe/tcp_retransmit: segs: %d\n", segs);
 
@@ -495,15 +484,15 @@
 }
 
 SEC("kprobe/tcp_retransmit_skb/pre_4_7_0")
-int kprobe__tcp_retransmit_skb_pre_4_7_0(struct pt_regs *ctx) {
-    struct sock *sk = (struct sock *)PT_REGS_PARM1(ctx);
+int kprobe__tcp_retransmit_skb_pre_4_7_0(struct pt_regs* ctx) {
+    struct sock* sk = (struct sock*)PT_REGS_PARM1(ctx);
     log_debug("kprobe/tcp_retransmit/pre_4_7_0\n");
 
     return handle_retransmit(sk, 1);
 }
 
 SEC("kprobe/tcp_set_state")
-int kprobe__tcp_set_state(struct pt_regs *ctx) {
+int kprobe__tcp_set_state(struct pt_regs* ctx) {
     u8 state = (u8)PT_REGS_PARM2(ctx);
 
     // For now we're tracking only TCP_ESTABLISHED
@@ -511,7 +500,7 @@
         return 0;
     }
 
-    struct sock *sk = (struct sock *)PT_REGS_PARM1(ctx);
+    struct sock* sk = (struct sock*)PT_REGS_PARM1(ctx);
     u64 pid_tgid = bpf_get_current_pid_tgid();
     conn_tuple_t t = {};
     if (!read_conn_tuple(&t, sk, pid_tgid, CONN_TYPE_TCP)) {
@@ -561,8 +550,8 @@
 }
 
 SEC("kretprobe/inet_csk_accept")
-int kretprobe__inet_csk_accept(struct pt_regs *ctx) {
-    struct sock *sk = (struct sock *)PT_REGS_RC(ctx);
+int kretprobe__inet_csk_accept(struct pt_regs* ctx) {
+    struct sock* sk = (struct sock*)PT_REGS_RC(ctx);
     if (sk == NULL) {
         return 0;
     }
@@ -586,8 +575,8 @@
 }
 
 SEC("kprobe/inet_csk_listen_stop")
-int kprobe__inet_csk_listen_stop(struct pt_regs *ctx) {
-    struct sock *sk = (struct sock *)PT_REGS_PARM1(ctx);
+int kprobe__inet_csk_listen_stop(struct pt_regs* ctx) {
+    struct sock* sk = (struct sock*)PT_REGS_PARM1(ctx);
     __u16 lport = read_sport(sk);
     if (lport == 0) {
         log_debug("ERR(inet_csk_listen_stop): lport is 0 \n");
@@ -603,8 +592,8 @@
 }
 
 SEC("kprobe/udp_destroy_sock")
-int kprobe__udp_destroy_sock(struct pt_regs *ctx) {
-    struct sock *sk = (struct sock *)PT_REGS_PARM1(ctx);
+int kprobe__udp_destroy_sock(struct pt_regs* ctx) {
+    struct sock* sk = (struct sock*)PT_REGS_PARM1(ctx);
     conn_tuple_t tup = {};
     u64 pid_tgid = bpf_get_current_pid_tgid();
     int valid_tuple = read_conn_tuple(&tup, sk, pid_tgid, CONN_TYPE_UDP);
@@ -637,14 +626,14 @@
 }
 
 SEC("kretprobe/udp_destroy_sock")
-int kretprobe__udp_destroy_sock(struct pt_regs *ctx) {
+int kretprobe__udp_destroy_sock(struct pt_regs * ctx) {
     flush_conn_close_if_full(ctx);
     return 0;
 }
 
 //region sys_enter_bind
 
-static __always_inline int sys_enter_bind(struct socket *sock, struct sockaddr *addr) {
+static __always_inline int sys_enter_bind(struct socket* sock, struct sockaddr* addr) {
     __u64 tid = bpf_get_current_pid_tgid();
 
     __u16 type = 0;
@@ -684,17 +673,17 @@
 }
 
 SEC("kprobe/inet_bind")
-int kprobe__inet_bind(struct pt_regs *ctx) {
-    struct socket *sock = (struct socket *)PT_REGS_PARM1(ctx);
-    struct sockaddr *addr = (struct sockaddr *)PT_REGS_PARM2(ctx);
+int kprobe__inet_bind(struct pt_regs* ctx) {
+    struct socket *sock = (struct socket*)PT_REGS_PARM1(ctx);
+    struct sockaddr* addr = (struct sockaddr*)PT_REGS_PARM2(ctx);
     log_debug("kprobe/inet_bind: sock=%llx, umyaddr=%x\n", sock, addr);
     return sys_enter_bind(sock, addr);
 }
 
 SEC("kprobe/inet6_bind")
-int kprobe__inet6_bind(struct pt_regs *ctx) {
-    struct socket *sock = (struct socket *)PT_REGS_PARM1(ctx);
-    struct sockaddr *addr = (struct sockaddr *)PT_REGS_PARM2(ctx);
+int kprobe__inet6_bind(struct pt_regs* ctx) {
+    struct socket *sock = (struct socket*)PT_REGS_PARM1(ctx);
+    struct sockaddr* addr = (struct sockaddr*)PT_REGS_PARM2(ctx);
     log_debug("kprobe/inet6_bind: sock=%llx, umyaddr=%x\n", sock, addr);
     return sys_enter_bind(sock, addr);
 }
@@ -707,7 +696,7 @@
     __u64 tid = bpf_get_current_pid_tgid();
 
     // bail if this bind() is not the one we're instrumenting
-    bind_syscall_args_t *args;
+    bind_syscall_args_t* args;
     args = bpf_map_lookup_elem(&pending_bind, &tid);
 
     log_debug("sys_exit_bind: tid=%u, ret=%d\n", tid, ret);
@@ -734,21 +723,21 @@
 }
 
 SEC("kretprobe/inet_bind")
-int kretprobe__inet_bind(struct pt_regs *ctx) {
+int kretprobe__inet_bind(struct pt_regs* ctx) {
     __s64 ret = PT_REGS_RC(ctx);
     log_debug("kretprobe/inet_bind: ret=%d\n", ret);
     return sys_exit_bind(ret);
 }
 
 SEC("kretprobe/inet6_bind")
-int kretprobe__inet6_bind(struct pt_regs *ctx) {
+int kretprobe__inet6_bind(struct pt_regs* ctx) {
     __s64 ret = PT_REGS_RC(ctx);
     log_debug("kretprobe/inet6_bind: ret=%d\n", ret);
     return sys_exit_bind(ret);
 }
 
 SEC("kprobe/sockfd_lookup_light")
-int kprobe__sockfd_lookup_light(struct pt_regs *ctx) {
+int kprobe__sockfd_lookup_light(struct pt_regs* ctx) {
     int sockfd = (int)PT_REGS_PARM1(ctx);
     u64 pid_tgid = bpf_get_current_pid_tgid();
 
@@ -760,7 +749,7 @@
         .pid = pid_tgid >> 32,
         .fd = sockfd,
     };
-    struct sock **sock = bpf_map_lookup_elem(&sock_by_pid_fd, &key);
+    struct sock** sock = bpf_map_lookup_elem(&sock_by_pid_fd, &key);
     if (sock != NULL) {
         return 0;
     }
@@ -773,7 +762,7 @@
 // * an index of pid_fd_t to a struct sock*;
 // * an index of struct sock* to pid_fd_t;
 SEC("kretprobe/sockfd_lookup_light")
-int kretprobe__sockfd_lookup_light(struct pt_regs *ctx) {
+int kretprobe__sockfd_lookup_light(struct pt_regs* ctx) {
     u64 pid_tgid = bpf_get_current_pid_tgid();
     int *sockfd = bpf_map_lookup_elem(&sockfd_lookup_args, &pid_tgid);
     if (sockfd == NULL) {
@@ -781,13 +770,13 @@
     }
 
     // For now let's only store information for TCP sockets
-    struct socket *socket = (struct socket *)PT_REGS_RC(ctx);
+    struct socket* socket = (struct socket*)PT_REGS_RC(ctx);
     enum sock_type sock_type = 0;
     bpf_probe_read_kernel_with_telemetry(&sock_type, sizeof(short), &socket->type);
 
     // (struct socket).ops is always directly after (struct socket).sk,
     // which is a pointer.
-    u64 ops_offset = offset_socket_sk() + sizeof(void *);
+    u64 ops_offset = offset_socket_sk() + sizeof(void*);
     struct proto_ops *proto_ops = NULL;
     bpf_probe_read_kernel_with_telemetry(&proto_ops, sizeof(proto_ops), (void *)(socket) + ops_offset);
     if (!proto_ops) {
@@ -818,28 +807,28 @@
 }
 
 SEC("kprobe/do_sendfile")
-int kprobe__do_sendfile(struct pt_regs *ctx) {
+int kprobe__do_sendfile(struct pt_regs* ctx) {
     u32 fd_out = (int)PT_REGS_PARM1(ctx);
     u64 pid_tgid = bpf_get_current_pid_tgid();
     pid_fd_t key = {
         .pid = pid_tgid >> 32,
         .fd = fd_out,
     };
-    struct sock **sock = bpf_map_lookup_elem(&sock_by_pid_fd, &key);
+    struct sock** sock = bpf_map_lookup_elem(&sock_by_pid_fd, &key);
     if (sock == NULL) {
         return 0;
     }
 
     // bring map value to eBPF stack to satisfy Kernel 4.4 verifier
-    struct sock *skp = *sock;
+    struct sock* skp = *sock;
     bpf_map_update_with_telemetry(do_sendfile_args, &pid_tgid, &skp, BPF_ANY);
     return 0;
 }
 
 SEC("kretprobe/do_sendfile")
-int kretprobe__do_sendfile(struct pt_regs *ctx) {
-    u64 pid_tgid = bpf_get_current_pid_tgid();
-    struct sock **sock = bpf_map_lookup_elem(&do_sendfile_args, &pid_tgid);
+int kretprobe__do_sendfile(struct pt_regs* ctx) {
+    u64 pid_tgid = bpf_get_current_pid_tgid();
+    struct sock** sock = bpf_map_lookup_elem(&do_sendfile_args, &pid_tgid);
     if (sock == NULL) {
         return 0;
     }
