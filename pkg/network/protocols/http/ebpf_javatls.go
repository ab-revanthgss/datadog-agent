--- conflicted
+++ resolved
@@ -25,8 +25,8 @@
 )
 
 const (
-	agentUSMJar           = "agent-usm.jar"
 	javaTLSConnectionsMap = "java_tls_connections"
+	agentUSMJar = "agent-usm.jar"
 )
 
 var (
@@ -54,16 +54,12 @@
 		return nil
 	}
 
-<<<<<<< HEAD
-	javaUSMAgentArgs = c.JavaAgentArgs
-	javaUSMAgentJarPath = filepath.Join(c.JavaDir, AgentUSMJar)
-=======
 	if !c.EnableRuntimeCompiler {
 		log.Errorf("java TLS support requires runtime-compilation to be enabled")
 		return nil
 	}
+	javaUSMAgentArgs = c.JavaAgentArgs
 	javaUSMAgentJarPath = filepath.Join(c.JavaDir, agentUSMJar)
->>>>>>> c0b586df
 	jar, err := os.Open(javaUSMAgentJarPath)
 	if err != nil {
 		log.Errorf("java TLS can't access to agent-usm.jar file %s : %s", javaUSMAgentJarPath, err)
