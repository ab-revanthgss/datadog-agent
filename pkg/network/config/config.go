--- conflicted
+++ resolved
@@ -75,17 +75,10 @@
 	// EnableHTTPMonitoring specifies whether the tracer should monitor HTTP traffic
 	EnableHTTPMonitoring bool
 
-<<<<<<< HEAD
 	// EnableHTTP2Support specifies whether the tracer should monitor HTTP traffic
 	EnableHTTP2Support bool
 
 	// EnableHTTPSMonitoring specifies whether the tracer should monitor HTTPS traffic
-=======
-	// EnableHTTP2Monitoring specifies whether the tracer should monitor HTTP traffic
-	EnableHTTP2Monitoring bool
-
-	// EnableHTTPMonitoring specifies whether the tracer should monitor HTTPS traffic
->>>>>>> a9952e35
 	// Supported libraries: OpenSSL
 	EnableHTTPSMonitoring bool
 
@@ -276,7 +269,6 @@
 		ProtocolClassificationEnabled: cfg.GetBool(join(netNS, "enable_protocol_classification")),
 
 		EnableHTTPMonitoring:  cfg.GetBool(join(netNS, "enable_http_monitoring")),
-		EnableHTTP2Monitoring: cfg.GetBool(join(netNS, "enable_http2_monitoring")),
 		EnableHTTPSMonitoring: cfg.GetBool(join(netNS, "enable_https_monitoring")),
 		MaxHTTPStatsBuffered:  cfg.GetInt(join(netNS, "max_http_stats_buffered")),
 
@@ -308,7 +300,6 @@
 
 		// Service Monitoring
 		EnableJavaTLSSupport:        cfg.GetBool(join(smNS, "enable_java_tls_support")),
-		EnableHTTP2Support:          cfg.GetBool(join(smNS, "enable_http2_support")),
 		JavaAgentArgs:               cfg.GetString(join(smNS, "java_agent_args")),
 		EnableGoTLSSupport:          cfg.GetBool(join(smNS, "enable_go_tls_support")),
 		EnableHTTPStatsByStatusCode: cfg.GetBool(join(smNS, "enable_http_stats_by_status_code")),
