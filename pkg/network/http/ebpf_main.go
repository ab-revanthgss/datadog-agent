--- conflicted
+++ resolved
@@ -258,15 +258,9 @@
 		return
 	}
 
-<<<<<<< HEAD
-	ttl := maxRequestLinger.Nanoseconds()
-	httpMapCleaner.Clean(5*time.Minute, func(now int64, key, val interface{}) bool {
-		httpTxn, ok := val.(*ebpfHttpTx)
-=======
 	ttl := e.cfg.HTTPIdleConnectionTTL.Nanoseconds()
 	httpMapCleaner.Clean(e.cfg.HTTPMapCleanerInterval, func(now int64, key, val interface{}) bool {
 		httpTX, ok := val.(*httpTX)
->>>>>>> 8c0e44c2
 		if !ok {
 			return false
 		}
