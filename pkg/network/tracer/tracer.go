--- conflicted
+++ resolved
@@ -319,10 +319,6 @@
 			offsetOptions.ActivatedProbes,
 			&manager.ProbeSelector{
 				ProbeIdentificationPair: manager.ProbeIdentificationPair{
-<<<<<<< HEAD
-					EBPFSection:  probeName,
-=======
->>>>>>> 2c31c300
 					EBPFFuncName: funcName,
 					UID:          "offset",
 				},
