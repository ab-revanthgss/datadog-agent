--- conflicted
+++ resolved
@@ -14,11 +14,7 @@
 )
 
 func TestNewDomainForwarder(t *testing.T) {
-<<<<<<< HEAD
 	forwarder := newDomainForwarderTest("test", 1, 10, 0, 120*time.Second)
-=======
-	forwarder := newDomainForwarder("test", 1, 10, 0, 120*time.Second)
->>>>>>> 24e3b938
 
 	assert.NotNil(t, forwarder)
 	assert.Equal(t, 1, forwarder.numberOfWorkers)
@@ -36,11 +32,7 @@
 }
 
 func TestDomainForwarderStart(t *testing.T) {
-<<<<<<< HEAD
-	forwarder := newDomainForwarderTest("test", 1, 10, 0, 0)
-=======
-	forwarder := newDomainForwarder("test", 1, 10, 0, 0)
->>>>>>> 24e3b938
+	forwarder := newDomainForwarderTest("test", 1, 10, 0, 0)
 	err := forwarder.Start()
 
 	assert.Nil(t, err)
@@ -59,22 +51,14 @@
 }
 
 func TestDomainForwarderInit(t *testing.T) {
-<<<<<<< HEAD
-	forwarder := newDomainForwarderTest("test", 1, 10, 0, 0)
-=======
-	forwarder := newDomainForwarder("test", 1, 10, 0, 0)
->>>>>>> 24e3b938
+	forwarder := newDomainForwarderTest("test", 1, 10, 0, 0)
 	forwarder.init()
 	assert.Len(t, forwarder.workers, 0)
 	assert.Len(t, forwarder.retryQueue, 0)
 }
 
 func TestDomainForwarderStop(t *testing.T) {
-<<<<<<< HEAD
-	forwarder := newDomainForwarderTest("test", 1, 10, 0, 0)
-=======
-	forwarder := newDomainForwarder("test", 1, 10, 0, 0)
->>>>>>> 24e3b938
+	forwarder := newDomainForwarderTest("test", 1, 10, 0, 0)
 	forwarder.Stop(false) // this should be a noop
 	forwarder.Start()
 	assert.Equal(t, Started, forwarder.State())
@@ -85,11 +69,7 @@
 }
 
 func TestDomainForwarderStop_WithConnectionReset(t *testing.T) {
-<<<<<<< HEAD
 	forwarder := newDomainForwarderTest("test", 1, 10, 0, 120*time.Second)
-=======
-	forwarder := newDomainForwarder("test", 1, 10, 0, 120*time.Second)
->>>>>>> 24e3b938
 	forwarder.Stop(false) // this should be a noop
 	forwarder.Start()
 	assert.Equal(t, Started, forwarder.State())
@@ -100,22 +80,14 @@
 }
 
 func TestDomainForwarderSubmitIfStopped(t *testing.T) {
-<<<<<<< HEAD
-	forwarder := newDomainForwarderTest("test", 1, 10, 0, 0)
-=======
-	forwarder := newDomainForwarder("test", 1, 10, 0, 0)
->>>>>>> 24e3b938
+	forwarder := newDomainForwarderTest("test", 1, 10, 0, 0)
 
 	require.NotNil(t, forwarder)
 	assert.NotNil(t, forwarder.sendHTTPTransactions(nil))
 }
 
 func TestDomainForwarderSendHTTPTransactions(t *testing.T) {
-<<<<<<< HEAD
-	forwarder := newDomainForwarderTest("test", 1, 10, 0, 0)
-=======
-	forwarder := newDomainForwarder("test", 1, 10, 0, 0)
->>>>>>> 24e3b938
+	forwarder := newDomainForwarderTest("test", 1, 10, 0, 0)
 	tr := newTestTransaction()
 
 	// fw is stopped, we should get an error
@@ -137,11 +109,7 @@
 }
 
 func TestRequeueTransaction(t *testing.T) {
-<<<<<<< HEAD
-	forwarder := newDomainForwarderTest("test", 1, 10, 0, 0)
-=======
-	forwarder := newDomainForwarder("test", 1, 10, 0, 0)
->>>>>>> 24e3b938
+	forwarder := newDomainForwarderTest("test", 1, 10, 0, 0)
 	tr := NewHTTPTransaction()
 	assert.Len(t, forwarder.retryQueue, 0)
 	forwarder.requeueTransaction(tr)
@@ -149,11 +117,7 @@
 }
 
 func TestRetryTransactions(t *testing.T) {
-<<<<<<< HEAD
-	forwarder := newDomainForwarderTest("test", 1, 10, 0, 0)
-=======
-	forwarder := newDomainForwarder("test", 1, 10, 0, 0)
->>>>>>> 24e3b938
+	forwarder := newDomainForwarderTest("test", 1, 10, 0, 0)
 	forwarder.init()
 	forwarder.retryQueueLimit = 1
 
@@ -184,11 +148,7 @@
 }
 
 func TestForwarderRetry(t *testing.T) {
-<<<<<<< HEAD
-	forwarder := newDomainForwarderTest("test", 1, 10, 0, 0)
-=======
-	forwarder := newDomainForwarder("test", 1, 10, 0, 0)
->>>>>>> 24e3b938
+	forwarder := newDomainForwarderTest("test", 1, 10, 0, 0)
 	forwarder.Start()
 	defer forwarder.Stop(false)
 
@@ -221,11 +181,7 @@
 }
 
 func TestForwarderRetryLifo(t *testing.T) {
-<<<<<<< HEAD
-	forwarder := newDomainForwarderTest("test", 1, 10, 0, 0)
-=======
-	forwarder := newDomainForwarder("test", 1, 10, 0, 0)
->>>>>>> 24e3b938
+	forwarder := newDomainForwarderTest("test", 1, 10, 0, 0)
 	forwarder.init()
 
 	transaction1 := newTestTransaction()
@@ -254,11 +210,7 @@
 }
 
 func TestForwarderRetryLimitQueue(t *testing.T) {
-<<<<<<< HEAD
-	forwarder := newDomainForwarderTest("test", 1, 10, 0, 0)
-=======
-	forwarder := newDomainForwarder("test", 1, 10, 0, 0)
->>>>>>> 24e3b938
+	forwarder := newDomainForwarderTest("test", 1, 10, 0, 0)
 	forwarder.init()
 
 	forwarder.retryQueueLimit = 1
@@ -295,11 +247,7 @@
 	defer func() { flushInterval = oldFlushInterval }()
 	flushInterval = 1 * time.Minute
 
-<<<<<<< HEAD
 	forwarder := newDomainForwarderTest("test", 0, 10, 1+2, 0)
-=======
-	forwarder := newDomainForwarder("test", 0, 10, 1+2, 0)
->>>>>>> 24e3b938
 	forwarder.blockedList.close("blocked")
 	forwarder.blockedList.errorPerEndpoint["blocked"].until = time.Now().Add(1 * time.Minute)
 
@@ -307,20 +255,12 @@
 	forwarder.Start()
 
 	for _, payloadSize := range []int{4, 3, 2, 1} {
-<<<<<<< HEAD
 		tr := NewHTTPTransaction()
 		payload := make([]byte, payloadSize)
 		tr.Payload = &payload
 		tr.Endpoint = "blocked"
 		tr.CreatedAt = time.Now().Add(time.Duration(-payloadSize) * time.Second)
 		forwarder.requeueTransaction(tr)
-=======
-		tr := newTestTransaction()
-		tr.On("GetPayloadSize").Return(payloadSize)
-		tr.On("GetTarget").Return("blocked")
-		tr.On("GetCreatedAt").Return(time.Now().Add(time.Duration(-payloadSize) * time.Second))
-		forwarder.retryQueue = append(forwarder.retryQueue, tr)
->>>>>>> 24e3b938
 	}
 
 	forwarder.retryTransactions(time.Now())
@@ -328,7 +268,6 @@
 	require.Len(t, forwarder.retryQueue, 2)
 	require.Equal(t, 1, forwarder.retryQueue[0].GetPayloadSize())
 	require.Equal(t, 2, forwarder.retryQueue[1].GetPayloadSize())
-<<<<<<< HEAD
 }
 
 func newDomainForwarderTest(
@@ -343,6 +282,4 @@
 		retryQueueLimit,
 		retryQueueAllPayloadsMaxSize,
 		connectionResetInterval, "", 0)
-=======
->>>>>>> 24e3b938
 }