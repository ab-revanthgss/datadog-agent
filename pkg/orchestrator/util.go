--- conflicted
+++ resolved
@@ -54,15 +54,12 @@
 	K8sServiceAccount
 	// K8sIngress represents a Kubernetes Ingress
 	K8sIngress
-<<<<<<< HEAD
+	// K8sNamespace represents a Kubernetes Namespace
+	K8sNamespace
 	// K8sCRD represents a Kubernetes CRD
 	K8sCRD
 	// K8sCR represents a Kubernetes CR
 	K8sCR
-=======
-	// K8sNamespace represents a Kubernetes Namespace
-	K8sNamespace
->>>>>>> 31ef4a41
 )
 
 // NodeTypes returns the current existing NodesTypes as a slice to iterate over.
@@ -86,12 +83,9 @@
 		K8sClusterRoleBinding,
 		K8sServiceAccount,
 		K8sIngress,
-<<<<<<< HEAD
+		K8sNamespace,
 		K8sCR,
 		K8sCRD,
-=======
-		K8sNamespace,
->>>>>>> 31ef4a41
 	}
 }
 
@@ -133,15 +127,12 @@
 		return "ServiceAccount"
 	case K8sIngress:
 		return "Ingress"
-<<<<<<< HEAD
+	case K8sNamespace:
+		return "Namespace"
 	case K8sCRD:
 		return "CustomResourceDefinition"
 	case K8sCR:
 		return "CustomResources"
-=======
-	case K8sNamespace:
-		return "Namespace"
->>>>>>> 31ef4a41
 	default:
 		_ = log.Errorf("Trying to convert unknown NodeType iota: %d", n)
 		return "Unknown"
@@ -168,14 +159,11 @@
 		K8sClusterRole,
 		K8sClusterRoleBinding,
 		K8sServiceAccount,
-<<<<<<< HEAD
+		K8sIngress,
+		K8sNamespace:
 		K8sCRD,
 		K8sCR,
 		K8sIngress:
-=======
-		K8sIngress,
-		K8sNamespace:
->>>>>>> 31ef4a41
 		return "k8s"
 	default:
 		_ = log.Errorf("Unknown NodeType %v", n)
