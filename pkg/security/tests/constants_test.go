--- conflicted
+++ resolved
@@ -48,11 +48,7 @@
 		t.Fatal(err)
 	}
 
-<<<<<<< HEAD
-	_, config, err := genTestConfig(dir, testOpts{})
-=======
-	config, err := genTestConfig(dir, testOpts{}, "")
->>>>>>> 28ecf524
+	_, config, err := genTestConfig(dir, testOpts{}, "")
 	if err != nil {
 		t.Fatal(err)
 	}
