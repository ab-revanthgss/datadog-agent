--- conflicted
+++ resolved
@@ -66,14 +66,6 @@
 		return "", ErrNotEnoughData
 	}
 
-<<<<<<< HEAD
-	i := bytes.IndexByte(data[:size], 0)
-	if i < 0 {
-		i = size
-	}
-
-	return string(data[:i]), nil
-=======
 	return nullTerminatedString(data[:size]), nil
 }
 
@@ -83,7 +75,6 @@
 		return string(d)
 	}
 	return string(d[:idx])
->>>>>>> 0faa52a9
 }
 
 // UnmarshalPrintableString unmarshal printable string
