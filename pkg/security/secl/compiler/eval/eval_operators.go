--- conflicted
+++ resolved
@@ -14,20 +14,12 @@
 		ea, eb := a.EvalFnc, b.EvalFnc
 
 		if state.field != "" {
-<<<<<<< HEAD
-			if !a.IsDeterministicFor(state.field) && !a.IsStatic() {
-=======
 			if !a.IsDeterministicFor(state.field) && !a.IsScalar() {
->>>>>>> 664e66ef
 				ea = func(ctx *Context) bool {
 					return true
 				}
 			}
-<<<<<<< HEAD
-			if !b.IsDeterministicFor(state.field) && !b.IsStatic() {
-=======
 			if !b.IsDeterministicFor(state.field) && !b.IsScalar() {
->>>>>>> 664e66ef
 				eb = func(ctx *Context) bool {
 					return true
 				}
@@ -73,20 +65,12 @@
 		}
 
 		if state.field != "" {
-<<<<<<< HEAD
-			if !a.IsDeterministicFor(state.field) && !a.IsStatic() {
-=======
 			if !a.IsDeterministicFor(state.field) && !a.IsScalar() {
->>>>>>> 664e66ef
 				ea = func(ctx *Context) bool {
 					return true
 				}
 			}
-<<<<<<< HEAD
-			if !b.IsDeterministicFor(state.field) && !b.IsStatic() {
-=======
 			if !b.IsDeterministicFor(state.field) && !b.IsScalar() {
->>>>>>> 664e66ef
 				eb = true
 			}
 		}
@@ -112,17 +96,10 @@
 	}
 
 	if state.field != "" {
-<<<<<<< HEAD
-		if !a.IsDeterministicFor(state.field) && !a.IsStatic() {
-			ea = true
-		}
-		if !b.IsDeterministicFor(state.field) && !b.IsStatic() {
-=======
 		if !a.IsDeterministicFor(state.field) && !a.IsScalar() {
 			ea = true
 		}
 		if !b.IsDeterministicFor(state.field) && !b.IsScalar() {
->>>>>>> 664e66ef
 			eb = func(ctx *Context) bool {
 				return true
 			}
@@ -149,20 +126,12 @@
 		ea, eb := a.EvalFnc, b.EvalFnc
 
 		if state.field != "" {
-<<<<<<< HEAD
-			if !a.IsDeterministicFor(state.field) && !a.IsStatic() {
-=======
 			if !a.IsDeterministicFor(state.field) && !a.IsScalar() {
->>>>>>> 664e66ef
 				ea = func(ctx *Context) bool {
 					return true
 				}
 			}
-<<<<<<< HEAD
-			if !b.IsDeterministicFor(state.field) && !b.IsStatic() {
-=======
 			if !b.IsDeterministicFor(state.field) && !b.IsScalar() {
->>>>>>> 664e66ef
 				eb = func(ctx *Context) bool {
 					return true
 				}
@@ -208,20 +177,12 @@
 		}
 
 		if state.field != "" {
-<<<<<<< HEAD
-			if !a.IsDeterministicFor(state.field) && !a.IsStatic() {
-=======
 			if !a.IsDeterministicFor(state.field) && !a.IsScalar() {
->>>>>>> 664e66ef
 				ea = func(ctx *Context) bool {
 					return true
 				}
 			}
-<<<<<<< HEAD
-			if !b.IsDeterministicFor(state.field) && !b.IsStatic() {
-=======
 			if !b.IsDeterministicFor(state.field) && !b.IsScalar() {
->>>>>>> 664e66ef
 				eb = true
 			}
 		}
@@ -247,17 +208,10 @@
 	}
 
 	if state.field != "" {
-<<<<<<< HEAD
-		if !a.IsDeterministicFor(state.field) && !a.IsStatic() {
-			ea = true
-		}
-		if !b.IsDeterministicFor(state.field) && !b.IsStatic() {
-=======
 		if !a.IsDeterministicFor(state.field) && !a.IsScalar() {
 			ea = true
 		}
 		if !b.IsDeterministicFor(state.field) && !b.IsScalar() {
->>>>>>> 664e66ef
 			eb = func(ctx *Context) bool {
 				return true
 			}
