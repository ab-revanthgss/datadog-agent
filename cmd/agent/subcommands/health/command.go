// Unless explicitly stated otherwise all files in this repository are licensed
// under the Apache License Version 2.0.
// This product includes software developed at Datadog (https://www.datadoghq.com/).
// Copyright 2016-present Datadog, Inc.

// Package health implements 'agent health'.
package health

import (
	"github.com/spf13/cobra"

	"github.com/DataDog/datadog-agent/cmd/agent/command"
	"github.com/DataDog/datadog-agent/pkg/cli/subcommands/health"
)

// Commands returns a slice of subcommands for the 'agent' command.
func Commands(globalParams *command.GlobalParams) []*cobra.Command {
<<<<<<< HEAD
	cliParams := &cliParams{
		GlobalParams: globalParams,
	}
	cmd := &cobra.Command{
		Use:          "health",
		Short:        "Print the current agent health",
		Long:         ``,
		SilenceUsage: true,
		RunE: func(cmd *cobra.Command, args []string) error {
			return fxutil.OneShot(requestHealth,
				fx.Supply(cliParams),
				fx.Supply(core.CreateAgentBundleParams(globalParams.ConfFilePath, false).LogForOneShot("CORE", "off", true)),
				// TODO: when implementing `datadog-cluster-agent health`,
				// ConfigName must be set to "datadog-cluster", and LogName
				// should be changed as well.
				core.Bundle,
			)
		},
	}
	return []*cobra.Command{cmd}
}
func requestHealth(log log.Component, config config.Component, cliParams *cliParams) error {
	c := util.GetClient(false) // FIX: get certificates right then make this true

	ipcAddress, err := pkgconfig.GetIPCAddress()
	if err != nil {
		return err
	}

	var urlstr string
	if flavor.GetFlavor() == flavor.ClusterAgent {
		urlstr = fmt.Sprintf("https://%v:%v/status/health", ipcAddress, pkgconfig.Datadog.GetInt("cluster_agent.cmd_port"))
	} else {
		urlstr = fmt.Sprintf("https://%v:%v/agent/status/health", ipcAddress, pkgconfig.Datadog.GetInt("cmd_port"))
	}

	// Set session token
	err = util.SetAuthToken()
	if err != nil {
		return err
	}

	r, err := util.DoGet(c, urlstr, util.LeaveConnectionOpen)
	if err != nil {
		var errMap = make(map[string]string)
		json.Unmarshal(r, &errMap) //nolint:errcheck
		// If the error has been marshalled into a json object, check it and return it properly
		if e, found := errMap["error"]; found {
			err = fmt.Errorf(e)
=======
	cmd := health.MakeCommand(func() health.GlobalParams {
		return health.GlobalParams{
			ConfFilePath: globalParams.ConfFilePath,
			ConfigName:   "datadog",
			LoggerName:   "CORE",
>>>>>>> 4f8ae24e
		}
	})

	return []*cobra.Command{cmd}
}<|MERGE_RESOLUTION|>--- conflicted
+++ resolved
@@ -15,63 +15,11 @@
 
 // Commands returns a slice of subcommands for the 'agent' command.
 func Commands(globalParams *command.GlobalParams) []*cobra.Command {
-<<<<<<< HEAD
-	cliParams := &cliParams{
-		GlobalParams: globalParams,
-	}
-	cmd := &cobra.Command{
-		Use:          "health",
-		Short:        "Print the current agent health",
-		Long:         ``,
-		SilenceUsage: true,
-		RunE: func(cmd *cobra.Command, args []string) error {
-			return fxutil.OneShot(requestHealth,
-				fx.Supply(cliParams),
-				fx.Supply(core.CreateAgentBundleParams(globalParams.ConfFilePath, false).LogForOneShot("CORE", "off", true)),
-				// TODO: when implementing `datadog-cluster-agent health`,
-				// ConfigName must be set to "datadog-cluster", and LogName
-				// should be changed as well.
-				core.Bundle,
-			)
-		},
-	}
-	return []*cobra.Command{cmd}
-}
-func requestHealth(log log.Component, config config.Component, cliParams *cliParams) error {
-	c := util.GetClient(false) // FIX: get certificates right then make this true
-
-	ipcAddress, err := pkgconfig.GetIPCAddress()
-	if err != nil {
-		return err
-	}
-
-	var urlstr string
-	if flavor.GetFlavor() == flavor.ClusterAgent {
-		urlstr = fmt.Sprintf("https://%v:%v/status/health", ipcAddress, pkgconfig.Datadog.GetInt("cluster_agent.cmd_port"))
-	} else {
-		urlstr = fmt.Sprintf("https://%v:%v/agent/status/health", ipcAddress, pkgconfig.Datadog.GetInt("cmd_port"))
-	}
-
-	// Set session token
-	err = util.SetAuthToken()
-	if err != nil {
-		return err
-	}
-
-	r, err := util.DoGet(c, urlstr, util.LeaveConnectionOpen)
-	if err != nil {
-		var errMap = make(map[string]string)
-		json.Unmarshal(r, &errMap) //nolint:errcheck
-		// If the error has been marshalled into a json object, check it and return it properly
-		if e, found := errMap["error"]; found {
-			err = fmt.Errorf(e)
-=======
 	cmd := health.MakeCommand(func() health.GlobalParams {
 		return health.GlobalParams{
 			ConfFilePath: globalParams.ConfFilePath,
 			ConfigName:   "datadog",
 			LoggerName:   "CORE",
->>>>>>> 4f8ae24e
 		}
 	})
 
